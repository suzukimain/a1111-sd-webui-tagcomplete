# This helper script scans folders for wildcards and embeddings and writes them
# to a temporary file to expose it to the javascript side

import glob
import importlib
import json
import sqlite3
import urllib.parse
from pathlib import Path

import gradio as gr
import yaml
from fastapi import FastAPI
from fastapi.responses import Response, FileResponse, JSONResponse
from modules import script_callbacks, sd_hijack, shared, hashes
from pydantic import BaseModel

from scripts.model_keyword_support import (get_lora_simple_hash,
                                           load_hash_cache, update_hash_cache,
                                           write_model_keyword_path)
from scripts.shared_paths import *

try:
    import scripts.tag_frequency_db as tdb

    # Ensure the db dependency is reloaded on script reload
    importlib.reload(tdb)

    db = tdb.TagFrequencyDb()
    if int(db.version) != int(tdb.db_ver):
        raise ValueError("Database version mismatch")
except (ImportError, ValueError, sqlite3.Error) as e:
    print(f"Tag Autocomplete: Tag frequency database error - \"{e}\"")
    db = None

# Attempt to get embedding load function, using the same call as api.
try:
    load_textual_inversion_embeddings = sd_hijack.model_hijack.embedding_db.load_textual_inversion_embeddings
except Exception as e: # Not supported.
    load_textual_inversion_embeddings = lambda *args, **kwargs: None
    print("Tag Autocomplete: Cannot reload embeddings instantly:", e)

# Sorting functions for extra networks / embeddings stuff
sort_criteria = {
    "Name": lambda path, name, subpath: name.lower() if subpath else path.stem.lower(),
    "Date Modified (newest first)": lambda path, name, subpath: path.stat().st_mtime,
    "Date Modified (oldest first)": lambda path, name, subpath: path.stat().st_mtime
}

def sort_models(model_list, sort_method = None, name_has_subpath = False):
    """Sorts models according to the setting.
    
    Input: list of (full_path, display_name, {hash}) models. 
    Returns models in the format of name, sort key, meta.
    Meta is optional and can be a hash, version string or other required info.
    """
    if len(model_list) == 0:
        return model_list

    if sort_method is None:
        sort_method = getattr(shared.opts, "tac_modelSortOrder", "Name")

    # Get sorting method from dictionary
    sorter = sort_criteria.get(sort_method, sort_criteria["Name"])

    # During merging on the JS side we need to re-sort anyway, so here only the sort criteria are calculated.
    # The list itself doesn't need to get sorted at this point.
    if len(model_list[0]) > 2:
        results = [f'{name},"{sorter(path, name, name_has_subpath)}",{meta}' for path, name, meta in model_list]
    else:
        results = [f'{name},"{sorter(path, name, name_has_subpath)}"' for path, name in model_list]
    return results


def get_wildcards():
    """Returns a list of all wildcards. Works on nested folders."""
    wildcard_files = list(WILDCARD_PATH.rglob("*.txt"))
    resolved = [(w, w.relative_to(WILDCARD_PATH).as_posix())
                for w in wildcard_files
                if w.name != "put wildcards here.txt"
                and w.is_file()]
    return sort_models(resolved, name_has_subpath=True)


def get_ext_wildcards():
    """Returns a list of all extension wildcards. Works on nested folders."""
    wildcard_files = []
    excluded_folder_names = [s.strip() for s in getattr(shared.opts, "tac_wildcardExclusionList", "").split(",")]
    for path in WILDCARD_EXT_PATHS:
        wildcard_files.append(path.as_posix())
        resolved = [(w, w.relative_to(path).as_posix())
                    for w in path.rglob("*.txt")
                    if w.name != "put wildcards here.txt"
                    and not any(excluded in w.parts for excluded in excluded_folder_names)
                    and w.is_file()]
        wildcard_files.extend(sort_models(resolved, name_has_subpath=True))
        wildcard_files.append("-----")

    return wildcard_files

def is_umi_format(data):
    """Returns True if the YAML file is in UMI format."""
    issue_found = False
    for item in data:
        if not (data[item] and 'Tags' in data[item] and isinstance(data[item]['Tags'], list)):
            issue_found = True
            break
    return not issue_found

count = 0
def parse_umi_format(umi_tags, data):
    global count
    for item in data:
        umi_tags[count] = ','.join(data[item]['Tags'])
        count += 1


def parse_dynamic_prompt_format(yaml_wildcards, data, path):
    # Recurse subkeys, delete those without string lists as values
    def recurse_dict(d: dict):
        for key, value in d.copy().items():
            if isinstance(value, dict):
                recurse_dict(value)
            elif not (isinstance(value, list) and all(isinstance(v, str) for v in value)):
                del d[key]

    recurse_dict(data)
    # Add to yaml_wildcards
    yaml_wildcards[path.name] = data


def get_yaml_wildcards():
    """Returns a list of all tags found in extension YAML files found under a Tags: key."""
    yaml_files = []
    for path in WILDCARD_EXT_PATHS:
        yaml_files.extend(p for p in path.rglob("*.yml") if p.is_file())
        yaml_files.extend(p for p in path.rglob("*.yaml") if p.is_file())

    yaml_wildcards = {}

    umi_tags = {} # { tag: count }

    for path in yaml_files:
        try:
            with open(path, encoding="utf8") as file:
                data = yaml.safe_load(file)
                if (data):
                    if (is_umi_format(data)):
                        parse_umi_format(umi_tags, data)
                    else:
                        parse_dynamic_prompt_format(yaml_wildcards, data, path)
                else:
                    print('No data found in ' + path.name)
        except (yaml.YAMLError, UnicodeDecodeError) as e:
            print(f'Issue in parsing YAML file {path.name}: {e}')
            continue

    # Sort by count
    umi_sorted = sorted(umi_tags.items(), key=lambda item: item[1], reverse=True)
    umi_output = []
    for tag, count in umi_sorted:
        umi_output.append(f"{tag},{count}")

    if (len(umi_output) > 0):
        write_to_temp_file('umi_tags.txt', umi_output)

    with open(TEMP_PATH.joinpath("wc_yaml.json"), "w", encoding="utf-8") as file:
        json.dump(yaml_wildcards, file, ensure_ascii=False)


def get_embeddings(sd_model):
    """Write a list of all embeddings with their version"""

    # Version constants
    V1_SHAPE = 768
    V2_SHAPE = 1024
    VXL_SHAPE = 2048
    emb_v1 = []
    emb_v2 = []
    emb_vXL = []
    results = []

    try:
        # Get embedding dict from sd_hijack to separate v1/v2 embeddings
        loaded = sd_hijack.model_hijack.embedding_db.word_embeddings
        skipped = sd_hijack.model_hijack.embedding_db.skipped_embeddings

        # Add embeddings to the correct list
        for key, emb in (loaded | skipped).items():
            if emb.filename is None or emb.shape is None:
                continue

            if emb.shape == V1_SHAPE:
                emb_v1.append((Path(emb.filename), key, "v1"))
            elif emb.shape == V2_SHAPE:
                emb_v2.append((Path(emb.filename), key, "v2"))
            elif emb.shape == VXL_SHAPE:
                emb_vXL.append((Path(emb.filename), key, "vXL"))

        results = sort_models(emb_v1) + sort_models(emb_v2) + sort_models(emb_vXL)
    except AttributeError:
        print("tag_autocomplete_helper: Old webui version or unrecognized model shape, using fallback for embedding completion.")
        # Get a list of all embeddings in the folder
        all_embeds = [str(e.relative_to(EMB_PATH)) for e in EMB_PATH.rglob("*") if e.suffix in {".bin", ".pt", ".png",'.webp', '.jxl', '.avif'} and e.is_file()]
        # Remove files with a size of 0
        all_embeds = [e for e in all_embeds if EMB_PATH.joinpath(e).stat().st_size > 0]
        # Remove file extensions
        all_embeds = [e[:e.rfind('.')] for e in all_embeds]
        results = [e + "," for e in all_embeds]

    write_to_temp_file('emb.txt', results)

def get_hypernetworks():
    """Write a list of all hypernetworks"""

    # Get a list of all hypernetworks in the folder
    hyp_paths = [Path(h) for h in glob.glob(HYP_PATH.joinpath("**/*").as_posix(), recursive=True)]
    all_hypernetworks = [(h, h.stem) for h in hyp_paths if h.suffix in {".pt"} and h.is_file()]
    return sort_models(all_hypernetworks)

model_keyword_installed = write_model_keyword_path()


def _get_lora():
    """
    Write a list of all lora.
    Fallback method for when the built-in Lora.networks module is not available.
    """
    # Get a list of all lora in the folder
    lora_paths = [
        Path(l)
        for l in glob.glob(LORA_PATH.joinpath("**/*").as_posix(), recursive=True)
    ]
    # Get hashes
    valid_loras = [
        lf
        for lf in lora_paths
        if lf.suffix in {".safetensors", ".ckpt", ".pt"} and lf.is_file()
    ]

    return valid_loras


def _get_lyco():
    """
    Write a list of all LyCORIS/LOHA from https://github.com/KohakuBlueleaf/a1111-sd-webui-lycoris
    Fallback method for when the built-in Lora.networks module is not available.
    """
    # Get a list of all LyCORIS in the folder
    lyco_paths = [
        Path(ly)
        for ly in glob.glob(LYCO_PATH.joinpath("**/*").as_posix(), recursive=True)
    ]

    # Get hashes
    valid_lycos = [
        lyf
        for lyf in lyco_paths
        if lyf.suffix in {".safetensors", ".ckpt", ".pt"} and lyf.is_file()
    ]
    return valid_lycos


# Attempt to use the build-in Lora.networks Lora/LyCORIS models lists.
try:
    import sys
    from modules import extensions
    sys.path.append(Path(extensions.extensions_builtin_dir).joinpath("Lora").as_posix())
    import lora # pyright: ignore [reportMissingImports]

    def _get_lora():
        return [
            Path(model.filename).absolute()
            for model in lora.available_loras.values()
            if Path(model.filename).absolute().is_relative_to(LORA_PATH)
        ]

    def _get_lyco():
        return [
            Path(model.filename).absolute()
            for model in lora.available_loras.values()
            if Path(model.filename).absolute().is_relative_to(LYCO_PATH)
        ]

except Exception as e:
    pass
    # no need to report
    # print(f'Exception setting-up performant fetchers: {e}')


def get_lora():
    """Write a list of all lora"""
    # Get hashes
    valid_loras = _get_lora()
    loras_with_hash = []
    for l in valid_loras:
        if not l.exists() or not l.is_file():
            continue
        name = l.relative_to(LORA_PATH).as_posix()
        if model_keyword_installed:
            hash = get_lora_simple_hash(l)
        else:
            hash = ""
        loras_with_hash.append((l, name, hash))
    # Sort
    return sort_models(loras_with_hash)


def get_lyco():
    """Write a list of all LyCORIS/LOHA from https://github.com/KohakuBlueleaf/a1111-sd-webui-lycoris"""
    # Get hashes
    valid_lycos = _get_lyco()
    lycos_with_hash = []
    for ly in valid_lycos:
        if not ly.exists() or not ly.is_file():
            continue
        name = ly.relative_to(LYCO_PATH).as_posix()
        if model_keyword_installed:
            hash = get_lora_simple_hash(ly)
        else:
            hash = ""
        lycos_with_hash.append((ly, name, hash))
    # Sort
    return sort_models(lycos_with_hash)

def get_style_names():
    try:
        style_names: list[str] = shared.prompt_styles.styles.keys()
        style_names = sorted(style_names, key=len, reverse=True)
        return style_names
    except Exception:
        return None

def write_tag_base_path():
    """Writes the tag base path to a fixed location temporary file"""
    with open(STATIC_TEMP_PATH.joinpath('tagAutocompletePath.txt'), 'w', encoding="utf-8") as f:
        f.write(TAGS_PATH.as_posix())


def write_to_temp_file(name, data):
    """Writes the given data to a temporary file"""
    with open(TEMP_PATH.joinpath(name), 'w', encoding="utf-8") as f:
        f.write(('\n'.join(data)))


csv_files = []
csv_files_withnone = []
def update_tag_files(*args, **kwargs):
    """Returns a list of all potential tag files"""
    global csv_files, csv_files_withnone
    files = [str(t.relative_to(TAGS_PATH)) for t in TAGS_PATH.glob("*.csv") if t.is_file()]
    csv_files = files
    csv_files_withnone = ["None"] + files

json_files = []
json_files_withnone = []
def update_json_files(*args, **kwargs):
    """Returns a list of all potential json files"""
    global json_files, json_files_withnone
    files = [str(j.relative_to(TAGS_PATH)) for j in TAGS_PATH.glob("*.json") if j.is_file()]
    json_files = files
    json_files_withnone = ["None"] + files


# Write the tag base path to a fixed location temporary file
# to enable the javascript side to find our files regardless of extension folder name
if not STATIC_TEMP_PATH.exists():
    STATIC_TEMP_PATH.mkdir(exist_ok=True)

write_tag_base_path()
update_tag_files()
update_json_files()

# Check if the temp path exists and create it if not
if not TEMP_PATH.exists():
    TEMP_PATH.mkdir(parents=True, exist_ok=True)

# Set up files to ensure the script doesn't fail to load them
# even if no wildcards or embeddings are found
write_to_temp_file('wc.txt', [])
write_to_temp_file('wce.txt', [])
write_to_temp_file('wc_yaml.json', [])
write_to_temp_file('umi_tags.txt', [])
write_to_temp_file('hyp.txt', [])
write_to_temp_file('lora.txt', [])
write_to_temp_file('lyco.txt', [])
write_to_temp_file('styles.txt', [])
# Only reload embeddings if the file doesn't exist, since they are already re-written on model load
if not TEMP_PATH.joinpath("emb.txt").exists():
    write_to_temp_file('emb.txt', [])

# Write embeddings to emb.txt if found
if EMB_PATH.exists():
    # Get embeddings after the model loaded callback
    script_callbacks.on_model_loaded(get_embeddings)

def refresh_embeddings(force: bool, *args, **kwargs):
    try:
        # Fix for SD.Next infinite refresh loop due to gradio not updating after model load on demand.
        # This will just skip embedding loading if no model is loaded yet (or there really are no embeddings).
        # Try catch is just for safety incase sd_hijack access fails for some reason.
        loaded = sd_hijack.model_hijack.embedding_db.word_embeddings
        skipped = sd_hijack.model_hijack.embedding_db.skipped_embeddings
        if len((loaded | skipped)) > 0:
            load_textual_inversion_embeddings(force_reload=force)
            get_embeddings(None)
    except Exception:
        pass

def refresh_temp_files(*args, **kwargs):
    global WILDCARD_EXT_PATHS
    skip_wildcard_refresh = getattr(shared.opts, "tac_skipWildcardRefresh", False)
    if skip_wildcard_refresh:
        WILDCARD_EXT_PATHS = find_ext_wildcard_paths()
    write_temp_files(skip_wildcard_refresh)
    refresh_embeddings(force=True)

def write_style_names(*args, **kwargs):
    styles = get_style_names()
    if styles:
        write_to_temp_file('styles.txt', styles)

def write_temp_files(skip_wildcard_refresh = False):
    # Write wildcards to wc.txt if found
    if WILDCARD_PATH.exists() and not skip_wildcard_refresh:
        wildcards = [WILDCARD_PATH.relative_to(FILE_DIR).as_posix()] + get_wildcards()
        if wildcards:
            write_to_temp_file('wc.txt', wildcards)

    # Write extension wildcards to wce.txt if found
    if WILDCARD_EXT_PATHS is not None and not skip_wildcard_refresh:
        wildcards_ext = get_ext_wildcards()
        if wildcards_ext:
            write_to_temp_file('wce.txt', wildcards_ext)
        # Write yaml extension wildcards to umi_tags.txt and wc_yaml.json if found
        get_yaml_wildcards()

    if HYP_PATH.exists():
        hypernets = get_hypernetworks()
        if hypernets:
            write_to_temp_file('hyp.txt', hypernets)

    if model_keyword_installed:
        load_hash_cache()

    lora_exists = LORA_PATH is not None and LORA_PATH.exists()
    if lora_exists:
        lora = get_lora()
        if lora:
            write_to_temp_file('lora.txt', lora)

    lyco_exists = LYCO_PATH is not None and LYCO_PATH.exists()
    if lyco_exists and not (lora_exists and LYCO_PATH.samefile(LORA_PATH)):
        lyco = get_lyco()
        if lyco:
            write_to_temp_file('lyco.txt', lyco)
    elif lyco_exists and lora_exists and LYCO_PATH.samefile(LORA_PATH):
        print("tag_autocomplete_helper: LyCORIS path is the same as LORA path, skipping")

    if model_keyword_installed:
        update_hash_cache()

    if shared.prompt_styles is not None:
        write_style_names()

write_temp_files()

# Register autocomplete options
def on_ui_settings():
    TAC_SECTION = ("tac", "Tag Autocomplete")

    # Backwards compatibility for pre 1.3.0 webui versions
    if not (hasattr(shared.OptionInfo, "info") and callable(getattr(shared.OptionInfo, "info"))):
        def info(self, info):
            self.label += f" ({info})"
            return self
        shared.OptionInfo.info = info
    if not (hasattr(shared.OptionInfo, "needs_restart") and callable(getattr(shared.OptionInfo, "needs_restart"))):
        def needs_restart(self):
            self.label += " (Requires restart)"
            return self
        shared.OptionInfo.needs_restart = needs_restart

    # Dictionary of function options and their explanations
    frequency_sort_functions = {
        "Logarithmic (weak)": "Will respect the base order and slightly prefer often used tags",
        "Logarithmic (strong)": "Same as Logarithmic (weak), but with a stronger bias",
        "Usage first": "Will list used tags by frequency before all others",
    }

    tac_options = {
        # Main tag file
        "tac_tagFile": shared.OptionInfo("danbooru.csv", "Tag filename", gr.Dropdown, lambda: {"choices": csv_files_withnone}, refresh=update_tag_files),
        # Active in settings
        "tac_active": shared.OptionInfo(True, "Enable Tag Autocompletion"),
        "tac_activeIn.txt2img": shared.OptionInfo(True, "Active in txt2img").needs_restart(),
        "tac_activeIn.img2img": shared.OptionInfo(True, "Active in img2img").needs_restart(),
        "tac_activeIn.negativePrompts": shared.OptionInfo(True, "Active in negative prompts").needs_restart(),
        "tac_activeIn.thirdParty": shared.OptionInfo(True, "Active in third party textboxes").info("See <a href=\"https://github.com/DominikDoom/a1111-sd-webui-tagcomplete#-features\" target=\"_blank\">README</a> for supported extensions").needs_restart(),
        "tac_activeIn.modelList": shared.OptionInfo("", "Black/Whitelist models").info("Model names [with file extension] or their hashes, separated by commas"),
        "tac_activeIn.modelListMode": shared.OptionInfo("Blacklist", "Mode to use for model list", gr.Dropdown, lambda: {"choices": ["Blacklist","Whitelist"]}),
        # Results related settings
        "tac_slidingPopup": shared.OptionInfo(True, "Move completion popup together with text cursor"),
        "tac_maxResults": shared.OptionInfo(5, "Maximum results"),
        "tac_showAllResults": shared.OptionInfo(False, "Show all results"),
        "tac_resultStepLength": shared.OptionInfo(100, "How many results to load at once"),
        "tac_delayTime": shared.OptionInfo(100, "Time in ms to wait before triggering completion again").needs_restart(),
        "tac_useWildcards": shared.OptionInfo(True, "Search for wildcards"),
        "tac_sortWildcardResults": shared.OptionInfo(True, "Sort wildcard file contents alphabetically").info("If your wildcard files have a specific custom order, disable this to keep it"),
        "tac_wildcardExclusionList": shared.OptionInfo("", "Wildcard folder exclusion list").info("Add folder names that shouldn't be searched for wildcards, separated by comma.").needs_restart(),
        "tac_skipWildcardRefresh": shared.OptionInfo(False, "Don't re-scan for wildcard files when pressing the extra networks refresh button").info("Useful to prevent hanging if you use a very large wildcard collection."),
        "tac_useEmbeddings": shared.OptionInfo(True, "Search for embeddings"),
        "tac_includeEmbeddingsInNormalResults": shared.OptionInfo(False, "Include embeddings in normal tag results").info("The 'JumpTo...' keybinds (End & Home key by default) will select the first non-embedding result of their direction on the first press for quick navigation in longer lists."),
        "tac_useHypernetworks": shared.OptionInfo(True, "Search for hypernetworks"),
        "tac_useLoras": shared.OptionInfo(True, "Search for Loras"),
        "tac_useLycos": shared.OptionInfo(True, "Search for LyCORIS/LoHa"),
        "tac_useLoraPrefixForLycos": shared.OptionInfo(True, "Use the '<lora:' prefix instead of '<lyco:' for models in the LyCORIS folder").info("The lyco prefix is included for backwards compatibility and not used anymore by default. Disable this if you are on an old webui version without built-in lyco support."),
        "tac_showWikiLinks": shared.OptionInfo(False, "Show '?' next to tags, linking to its Danbooru or e621 wiki page").info("Warning: This is an external site and very likely contains NSFW examples!"),
        "tac_showExtraNetworkPreviews": shared.OptionInfo(True, "Show preview thumbnails for extra networks if available"),
        "tac_modelSortOrder": shared.OptionInfo("Name", "Model sort order", gr.Dropdown, lambda: {"choices": list(sort_criteria.keys())}).info("Order for extra network models and wildcards in dropdown"),
<<<<<<< HEAD
        # Frequency sorting settings
        "tac_frequencySort": shared.OptionInfo(True, "Locally record tag usage and sort frequent tags higher").info("Will also work for extra networks, keeping the specified base order"),
        "tac_frequencyFunction": shared.OptionInfo("Logarithmic (weak)", "Function to use for frequency sorting", gr.Dropdown, lambda: {"choices": list(frequency_sort_functions.keys())}).info("; ".join([f'<b>{key}</b>: {val}' for key, val in frequency_sort_functions.items()])),
        "tac_frequencyMinCount": shared.OptionInfo(3, "Minimum number of uses for a tag to be considered frequent").info("Tags with less uses than this will not be sorted higher, even if the sorting function would normally result in a higher position."),
        "tac_frequencyMaxAge": shared.OptionInfo(30, "Maximum days since last use for a tag to be considered frequent").info("Similar to the above, tags that haven't been used in this many days will not be sorted higher."),
        "tac_frequencyIncludeAlias": shared.OptionInfo(False, "Frequency sorting matches aliases for frequent tags").info("Tag frequency will be increased for the main tag even if an alias is used for completion. This option can be used to override the default behavior of alias results being ignored for frequency sorting."),
=======
        "tac_useStyleVars": shared.OptionInfo(False, "Search for webui style names").info("Suggests style names from the webui dropdown with '$'. Currently requires a secondary extension like <a href=\"https://github.com/SirVeggie/extension-style-vars\" target=\"_blank\">style-vars</a> to actually apply the styles before generating."),
>>>>>>> d37e37ac
        # Insertion related settings
        "tac_replaceUnderscores": shared.OptionInfo(True, "Replace underscores with spaces on insertion"),
        "tac_escapeParentheses": shared.OptionInfo(True, "Escape parentheses on insertion"),
        "tac_appendComma": shared.OptionInfo(True, "Append comma on tag autocompletion"),
        "tac_appendSpace": shared.OptionInfo(True, "Append space on tag autocompletion").info("will append after comma if the above is enabled"),
        "tac_alwaysSpaceAtEnd": shared.OptionInfo(True, "Always append space if inserting at the end of the textbox").info("takes precedence over the regular space setting for that position"),
        "tac_modelKeywordCompletion": shared.OptionInfo("Never", "Try to add known trigger words for LORA/LyCO models", gr.Dropdown, lambda: {"choices": ["Never","Only user list","Always"]}).info("Will use & prefer the native activation keywords settable in the extra networks UI. Other functionality requires the <a href=\"https://github.com/mix1009/model-keyword\" target=\"_blank\">model-keyword</a> extension to be installed, but will work with it disabled.").needs_restart(),
        "tac_modelKeywordLocation": shared.OptionInfo("Start of prompt", "Where to insert the trigger keyword", gr.Dropdown, lambda: {"choices": ["Start of prompt","End of prompt","Before LORA/LyCO"]}).info("Only relevant if the above option is enabled"),
        "tac_wildcardCompletionMode": shared.OptionInfo("To next folder level", "How to complete nested wildcard paths", gr.Dropdown, lambda: {"choices": ["To next folder level","To first difference","Always fully"]}).info("e.g. \"hair/colours/light/...\""),
        # Alias settings
        "tac_alias.searchByAlias": shared.OptionInfo(True, "Search by alias"),
        "tac_alias.onlyShowAlias": shared.OptionInfo(False, "Only show alias"),
        # Translation settings
        "tac_translation.translationFile": shared.OptionInfo("None", "Translation filename", gr.Dropdown, lambda: {"choices": csv_files_withnone}, refresh=update_tag_files),
        "tac_translation.oldFormat": shared.OptionInfo(False, "Translation file uses old 3-column translation format instead of the new 2-column one"),
        "tac_translation.searchByTranslation": shared.OptionInfo(True, "Search by translation"),
        "tac_translation.liveTranslation": shared.OptionInfo(False, "Show live tag translation below prompt ").info("WIP, expect some bugs"),
        # Extra file settings
        "tac_extra.extraFile": shared.OptionInfo("extra-quality-tags.csv", "Extra filename", gr.Dropdown, lambda: {"choices": csv_files_withnone}, refresh=update_tag_files).info("for small sets of custom tags"),
        "tac_extra.addMode": shared.OptionInfo("Insert before", "Mode to add the extra tags to the main tag list", gr.Dropdown, lambda: {"choices": ["Insert before","Insert after"]}),
        # Chant settings
        "tac_chantFile": shared.OptionInfo("demo-chants.json", "Chant filename", gr.Dropdown, lambda: {"choices": json_files_withnone}, refresh=update_json_files).info("Chants are longer prompt presets"),
    }

    # Add normal settings
    for key, opt in tac_options.items():
        opt.section = TAC_SECTION
        shared.opts.add_option(key, opt)

    # Settings that need special treatment
    # Custom mappings
    keymapDefault = """\
{
    "MoveUp": "ArrowUp",
    "MoveDown": "ArrowDown",
    "JumpUp": "PageUp",
    "JumpDown": "PageDown",
    "JumpToStart": "Home",
    "JumpToEnd": "End",
    "ChooseSelected": "Enter",
    "ChooseFirstOrSelected": "Tab",
    "Close": "Escape"
}\
"""
    colorDefault = """\
{
    "danbooru": {
        "-1": ["red", "maroon"],
        "0": ["lightblue", "dodgerblue"],
        "1": ["indianred", "firebrick"],
        "3": ["violet", "darkorchid"],
        "4": ["lightgreen", "darkgreen"],
        "5": ["orange", "darkorange"]
    },
    "e621": {
        "-1": ["red", "maroon"],
        "0": ["lightblue", "dodgerblue"],
        "1": ["gold", "goldenrod"],
        "3": ["violet", "darkorchid"],
        "4": ["lightgreen", "darkgreen"],
        "5": ["tomato", "darksalmon"],
        "6": ["red", "maroon"],
        "7": ["whitesmoke", "black"],
        "8": ["seagreen", "darkseagreen"]
    }
}\
"""
    keymapLabel = "Configure Hotkeys. For possible values, see https://www.w3.org/TR/uievents-key, or leave empty / set to 'None' to disable. Must be valid JSON."
    colorLabel = "Configure colors. See the Settings section in the README for more info. Must be valid JSON."

    try:
        shared.opts.add_option("tac_keymap", shared.OptionInfo(keymapDefault, keymapLabel, gr.Code, lambda: {"language": "json", "interactive": True}, section=TAC_SECTION))
        shared.opts.add_option("tac_colormap", shared.OptionInfo(colorDefault, colorLabel, gr.Code, lambda: {"language": "json", "interactive": True}, section=TAC_SECTION))
    except AttributeError:
        shared.opts.add_option("tac_keymap", shared.OptionInfo(keymapDefault, keymapLabel, gr.Textbox, section=TAC_SECTION))
        shared.opts.add_option("tac_colormap", shared.OptionInfo(colorDefault, colorLabel, gr.Textbox, section=TAC_SECTION))

    shared.opts.add_option("tac_refreshTempFiles", shared.OptionInfo("Refresh TAC temp files", "Refresh internal temp files", gr.HTML, {}, refresh=refresh_temp_files, section=TAC_SECTION))

script_callbacks.on_ui_settings(on_ui_settings)

def get_style_mtime():
    style_file = getattr(shared, "styles_filename", "styles.csv")
    style_file = Path(FILE_DIR).joinpath(style_file)
    if Path.exists(style_file):
        return style_file.stat().st_mtime

last_style_mtime = get_style_mtime()

def api_tac(_: gr.Blocks, app: FastAPI):
    async def get_json_info(base_path: Path, filename: str = None):
        if base_path is None or (not base_path.exists()):
            return Response(status_code=404)

        try:
            json_candidates = glob.glob(base_path.as_posix() + f"/**/{filename}.json", recursive=True)
            if json_candidates is not None and len(json_candidates) > 0 and Path(json_candidates[0]).is_file():
                return FileResponse(json_candidates[0])
        except Exception as e:
            return JSONResponse({"error": e}, status_code=500)

    async def get_preview_thumbnail(base_path: Path, filename: str = None, blob: bool = False):
        if base_path is None or (not base_path.exists()):
            return Response(status_code=404)

        try:
            img_glob = glob.glob(base_path.as_posix() + f"/**/{filename}.*", recursive=True)
            img_candidates = [img for img in img_glob if Path(img).suffix in [".png", ".jpg", ".jpeg", ".webp", ".gif"] and Path(img).is_file()]
            if img_candidates is not None and len(img_candidates) > 0:
                if blob:
                    return FileResponse(img_candidates[0])
                else:
                    return JSONResponse({"url": urllib.parse.quote(img_candidates[0])})
        except Exception as e:
            return JSONResponse({"error": e}, status_code=500)

    @app.post("/tacapi/v1/refresh-temp-files")
    async def api_refresh_temp_files():
        refresh_temp_files()

    @app.post("/tacapi/v1/refresh-embeddings")
    async def api_refresh_embeddings():
        refresh_embeddings(force=False)

    @app.get("/tacapi/v1/lora-info/{lora_name}")
    async def get_lora_info(lora_name):
        return await get_json_info(LORA_PATH, lora_name)

    @app.get("/tacapi/v1/lyco-info/{lyco_name}")
    async def get_lyco_info(lyco_name):
        return await get_json_info(LYCO_PATH, lyco_name)

    @app.get("/tacapi/v1/lora-cached-hash/{lora_name}")
    async def get_lora_cached_hash(lora_name: str):
        path_glob = glob.glob(LORA_PATH.as_posix() + f"/**/{lora_name}.*", recursive=True)
        paths = [lora for lora in path_glob if Path(lora).suffix in [".safetensors", ".ckpt", ".pt"] and Path(lora).is_file()]
        if paths is not None and len(paths) > 0:
            path = paths[0]
            hash = hashes.sha256_from_cache(path, f"lora/{lora_name}", path.endswith(".safetensors"))
            if hash is not None:
                return hash
        
        return None

    def get_path_for_type(type):
        if type == "lora":
            return LORA_PATH
        elif type == "lyco":
            return LYCO_PATH
        elif type == "hyper":
            return HYP_PATH
        elif type == "embed":
            return EMB_PATH
        else:
            return None

    @app.get("/tacapi/v1/thumb-preview/{filename}")
    async def get_thumb_preview(filename, type):
        return await get_preview_thumbnail(get_path_for_type(type), filename, False)

    @app.get("/tacapi/v1/thumb-preview-blob/{filename}")
    async def get_thumb_preview_blob(filename, type):
        return await get_preview_thumbnail(get_path_for_type(type), filename, True)

    @app.get("/tacapi/v1/wildcard-contents")
    async def get_wildcard_contents(basepath: str, filename: str):
        if basepath is None or basepath == "":
            return Response(status_code=404)

        base = Path(basepath)
        if base is None or (not base.exists()):
            return Response(status_code=404)

        try:
            wildcard_path = base.joinpath(filename)
            if wildcard_path.exists() and wildcard_path.is_file():
                return FileResponse(wildcard_path)
            else:
                return Response(status_code=404)
        except Exception as e:
            return JSONResponse({"error": e}, status_code=500)

<<<<<<< HEAD
    def db_request(func, get = False):
        if db is not None:
            try:
                if get:
                    ret = func()
                    if ret is list:
                        ret = [{"name": t[0], "type": t[1], "count": t[2], "lastUseDate": t[3]} for t in ret]
                    return JSONResponse({"result": ret})
                else:
                    func()
            except sqlite3.Error as e:
                return JSONResponse({"error": e.__cause__}, status_code=500)
        else:
            return JSONResponse({"error": "Database not initialized"}, status_code=500)

    @app.post("/tacapi/v1/increase-use-count")
    async def increase_use_count(tagname: str, ttype: int, neg: bool):
        db_request(lambda: db.increase_tag_count(tagname, ttype, neg))
=======
    @app.get("/tacapi/v1/refresh-styles-if-changed")
    async def refresh_styles_if_changed():
        global last_style_mtime
        
        mtime = get_style_mtime()
        if mtime > last_style_mtime:
            last_style_mtime = mtime
            # Update temp file
            if shared.prompt_styles is not None:
                write_style_names()
            
            return Response(status_code=200) # Success
        else:
            return Response(status_code=304) # Not modified
>>>>>>> d37e37ac

    @app.get("/tacapi/v1/get-use-count")
    async def get_use_count(tagname: str, ttype: int, neg: bool):
        return db_request(lambda: db.get_tag_count(tagname, ttype, neg), get=True)
    
    # Small dataholder class
    class UseCountListRequest(BaseModel):
        tagNames: list[str]
        tagTypes: list[int]
        neg: bool = False

    # Semantically weird to use post here, but it's required for the body on js side
    @app.post("/tacapi/v1/get-use-count-list")
    async def get_use_count_list(body: UseCountListRequest):
        return db_request(lambda: list(db.get_tag_counts(body.tagNames, body.tagTypes, body.neg)), get=True)

    @app.put("/tacapi/v1/reset-use-count")
    async def reset_use_count(tagname: str, ttype: int, pos: bool, neg: bool):
        db_request(lambda: db.reset_tag_count(tagname, ttype, pos, neg))

    @app.get("/tacapi/v1/get-all-use-counts")
    async def get_all_tag_counts():
        return db_request(lambda: db.get_all_tags(), get=True)
        
script_callbacks.on_app_started(api_tac)<|MERGE_RESOLUTION|>--- conflicted
+++ resolved
@@ -518,16 +518,13 @@
         "tac_showWikiLinks": shared.OptionInfo(False, "Show '?' next to tags, linking to its Danbooru or e621 wiki page").info("Warning: This is an external site and very likely contains NSFW examples!"),
         "tac_showExtraNetworkPreviews": shared.OptionInfo(True, "Show preview thumbnails for extra networks if available"),
         "tac_modelSortOrder": shared.OptionInfo("Name", "Model sort order", gr.Dropdown, lambda: {"choices": list(sort_criteria.keys())}).info("Order for extra network models and wildcards in dropdown"),
-<<<<<<< HEAD
+        "tac_useStyleVars": shared.OptionInfo(False, "Search for webui style names").info("Suggests style names from the webui dropdown with '$'. Currently requires a secondary extension like <a href=\"https://github.com/SirVeggie/extension-style-vars\" target=\"_blank\">style-vars</a> to actually apply the styles before generating."),
         # Frequency sorting settings
         "tac_frequencySort": shared.OptionInfo(True, "Locally record tag usage and sort frequent tags higher").info("Will also work for extra networks, keeping the specified base order"),
         "tac_frequencyFunction": shared.OptionInfo("Logarithmic (weak)", "Function to use for frequency sorting", gr.Dropdown, lambda: {"choices": list(frequency_sort_functions.keys())}).info("; ".join([f'<b>{key}</b>: {val}' for key, val in frequency_sort_functions.items()])),
         "tac_frequencyMinCount": shared.OptionInfo(3, "Minimum number of uses for a tag to be considered frequent").info("Tags with less uses than this will not be sorted higher, even if the sorting function would normally result in a higher position."),
         "tac_frequencyMaxAge": shared.OptionInfo(30, "Maximum days since last use for a tag to be considered frequent").info("Similar to the above, tags that haven't been used in this many days will not be sorted higher."),
         "tac_frequencyIncludeAlias": shared.OptionInfo(False, "Frequency sorting matches aliases for frequent tags").info("Tag frequency will be increased for the main tag even if an alias is used for completion. This option can be used to override the default behavior of alias results being ignored for frequency sorting."),
-=======
-        "tac_useStyleVars": shared.OptionInfo(False, "Search for webui style names").info("Suggests style names from the webui dropdown with '$'. Currently requires a secondary extension like <a href=\"https://github.com/SirVeggie/extension-style-vars\" target=\"_blank\">style-vars</a> to actually apply the styles before generating."),
->>>>>>> d37e37ac
         # Insertion related settings
         "tac_replaceUnderscores": shared.OptionInfo(True, "Replace underscores with spaces on insertion"),
         "tac_escapeParentheses": shared.OptionInfo(True, "Escape parentheses on insertion"),
@@ -710,7 +707,20 @@
         except Exception as e:
             return JSONResponse({"error": e}, status_code=500)
 
-<<<<<<< HEAD
+    @app.get("/tacapi/v1/refresh-styles-if-changed")
+    async def refresh_styles_if_changed():
+        global last_style_mtime
+        
+        mtime = get_style_mtime()
+        if mtime > last_style_mtime:
+            last_style_mtime = mtime
+            # Update temp file
+            if shared.prompt_styles is not None:
+                write_style_names()
+            
+            return Response(status_code=200) # Success
+        else:
+            return Response(status_code=304) # Not modified
     def db_request(func, get = False):
         if db is not None:
             try:
@@ -729,22 +739,6 @@
     @app.post("/tacapi/v1/increase-use-count")
     async def increase_use_count(tagname: str, ttype: int, neg: bool):
         db_request(lambda: db.increase_tag_count(tagname, ttype, neg))
-=======
-    @app.get("/tacapi/v1/refresh-styles-if-changed")
-    async def refresh_styles_if_changed():
-        global last_style_mtime
-        
-        mtime = get_style_mtime()
-        if mtime > last_style_mtime:
-            last_style_mtime = mtime
-            # Update temp file
-            if shared.prompt_styles is not None:
-                write_style_names()
-            
-            return Response(status_code=200) # Success
-        else:
-            return Response(status_code=304) # Not modified
->>>>>>> d37e37ac
 
     @app.get("/tacapi/v1/get-use-count")
     async def get_use_count(tagname: str, ttype: int, neg: bool):
